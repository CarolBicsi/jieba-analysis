package com.huaban.analysis.jieba;

import java.util.regex.Pattern;


public class CharacterUtil {
    public static Pattern reSkip = Pattern.compile("(\\d+\\.\\d+|[a-zA-Z0-9]+)");
    private static final char[] connectors = new char[] { '+', '#', '&', '.', '_', '-' };


    public static boolean isChineseLetter(char ch) {
        if (ch >= 0x4E00 && ch <= 0x9FA5)
            return true;
        return false;
    }


    public static boolean isEnglishLetter(char ch) {
        if ((ch >= 0x0041 && ch <= 0x005A) || (ch >= 0x0061 && ch <= 0x007A))
            return true;
        return false;
    }


    public static boolean isDigit(char ch) {
        if (ch >= 0x0030 && ch <= 0x0039)
            return true;
        return false;
    }


    public static boolean isConnector(char ch) {
        for (char connector : connectors)
            if (ch == connector)
                return true;
        return false;
    }


    public static boolean ccFind(char ch) {
        if (isChineseLetter(ch))
            return true;
        if (isEnglishLetter(ch))
            return true;
        if (isDigit(ch))
            return true;
        if (isConnector(ch))
            return true;
        return false;
    }


    /**
     * 全角 to 半角,大写 to 小写
<<<<<<< HEAD
     * @param input 输入字符
=======
     * 
     * @param input
     *            输入字符
>>>>>>> e6487e17
     * @return 转换后的字符
     */
    public static char regularize(char input) {
        if (input == 12288) {
            return 32;
        }
        else if (input > 65280 && input < 65375) {
            return (char) (input - 65248);
        }
        else if (input >= 'A' && input <= 'Z') {
            return (input += 32);
        }
        return input;
    }

}<|MERGE_RESOLUTION|>--- conflicted
+++ resolved
@@ -52,13 +52,9 @@
 
     /**
      * 全角 to 半角,大写 to 小写
-<<<<<<< HEAD
-     * @param input 输入字符
-=======
      * 
      * @param input
      *            输入字符
->>>>>>> e6487e17
      * @return 转换后的字符
      */
     public static char regularize(char input) {
